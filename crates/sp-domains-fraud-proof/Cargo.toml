--- conflicted
+++ resolved
@@ -60,14 +60,8 @@
 subspace-test-client = { version = "0.1.0", path = "../../test/subspace-test-client" }
 subspace-test-service = { version = "0.1.0", path = "../../test/subspace-test-service" }
 subspace-runtime-primitives = { version = "0.1.0", path = "../../crates/subspace-runtime-primitives" }
-<<<<<<< HEAD
-tempfile = "3.8.0"
-tokio = "1.34.0"
-=======
-substrate-test-runtime-client = { version = "2.0.0", git = "https://github.com/subspace/polkadot-sdk", rev = "d6b500960579d73c43fc4ef550b703acfa61c4c8" }
 tempfile = "3.9.0"
 tokio = "1.35.1"
->>>>>>> b735521e
 
 [features]
 default = ["std"]
