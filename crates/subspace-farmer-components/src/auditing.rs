--- conflicted
+++ resolved
@@ -79,23 +79,10 @@
     }
 
     // Map all winning chunks
-<<<<<<< HEAD
-    let winning_chunks = s_bucket
+    let mut winning_chunks = s_bucket
         .array_chunks::<{ Scalar::FULL_BYTES }>()
         .enumerate()
         .filter_map(|(chunk_offset, chunk)| {
-=======
-    let mut winning_chunks = (0..s_bucket_audit_size)
-        .filter_map(|chunk_offset| {
-            let mut chunk = [0; Scalar::FULL_BYTES];
-            if let Err(error) = sector.read_at(
-                &mut chunk,
-                s_bucket_audit_offset_in_sector + chunk_offset * Scalar::FULL_BYTES,
-            ) {
-                warn!(%error, %sector_index, %chunk_offset, "Failed read chunk sector");
-                return None;
-            }
->>>>>>> 7779c1f9
             // Check all audit chunks within chunk, there might be more than one winning
             let mut winning_audit_chunks = chunk
                 .array_chunks::<{ mem::size_of::<SolutionRange>() }>()
