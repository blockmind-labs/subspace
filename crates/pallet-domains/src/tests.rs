--- conflicted
+++ resolved
@@ -973,13 +973,8 @@
     domain_id: DomainId,
     bad_receipt_hash: ReceiptHashFor<T>,
     block_fees: sp_domains::BlockFees<BalanceOf<T>>,
-<<<<<<< HEAD
 ) -> (FraudProof<<T as Config>::DomainHeader>, T::Hash) {
-    let storage_key = sp_domains_fraud_proof::fraud_proof::operator_block_fees_final_key();
-=======
-) -> (FraudProofFor<T>, T::Hash) {
     let storage_key = sp_domains::operator_block_fees_final_key();
->>>>>>> d159452b
     let mut root = T::Hash::default();
     let mut mdb = PrefixedMemoryDB::<T::Hashing>::default();
     {
