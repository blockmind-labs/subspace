[package]
name = "sp-domain-tracker"
version = "0.1.0"
authors = ["Vedhavyas Singareddi <ved@subspace.network>"]
edition = "2021"
license = "Apache-2.0"
homepage = "https://subspace.network"
repository = "https://github.com/subspace/subspace"
description = "Primitives of domain tracker"
include = [
	"/src",
	"/Cargo.toml",
	"/README.md",
]

[dependencies]
codec = { package = "parity-scale-codec", version = "3.1.5", default-features = false, features = ["derive"] }
<<<<<<< HEAD
sp-inherents = { version = "4.0.0-dev", default-features = false, git = "https://github.com/subspace/substrate", rev = "66d3f73c5ef66c975fa5f54b6736ccd6821e395f" }
=======
sp-api = { version = "4.0.0-dev", default-features = false, git = "https://github.com/subspace/substrate", rev = "1a7c28721fa77ecce9632ad9ce473f2d3cf1a598" }
sp-core = { version = "6.0.0", default-features = false, git = "https://github.com/subspace/substrate", rev = "1a7c28721fa77ecce9632ad9ce473f2d3cf1a598" }
sp-domains = { version = "0.1.0", path = "../../../crates/sp-domains" }
sp-inherents = { version = "4.0.0-dev", default-features = false, git = "https://github.com/subspace/substrate", rev = "1a7c28721fa77ecce9632ad9ce473f2d3cf1a598" }
>>>>>>> 466d2bf1

[features]
default = ["std"]
std = [
	"codec/std",
	"sp-api/std",
	"sp-core/std",
	"sp-domains/std",
	"sp-inherents/std"
]<|MERGE_RESOLUTION|>--- conflicted
+++ resolved
@@ -15,14 +15,10 @@
 
 [dependencies]
 codec = { package = "parity-scale-codec", version = "3.1.5", default-features = false, features = ["derive"] }
-<<<<<<< HEAD
+sp-api = { version = "4.0.0-dev", default-features = false, git = "https://github.com/subspace/substrate", rev = "66d3f73c5ef66c975fa5f54b6736ccd6821e395f" }
+sp-core = { version = "6.0.0", default-features = false, git = "https://github.com/subspace/substrate", rev = "66d3f73c5ef66c975fa5f54b6736ccd6821e395f" }
+sp-domains = { version = "0.1.0", path = "../../../crates/sp-domains" }
 sp-inherents = { version = "4.0.0-dev", default-features = false, git = "https://github.com/subspace/substrate", rev = "66d3f73c5ef66c975fa5f54b6736ccd6821e395f" }
-=======
-sp-api = { version = "4.0.0-dev", default-features = false, git = "https://github.com/subspace/substrate", rev = "1a7c28721fa77ecce9632ad9ce473f2d3cf1a598" }
-sp-core = { version = "6.0.0", default-features = false, git = "https://github.com/subspace/substrate", rev = "1a7c28721fa77ecce9632ad9ce473f2d3cf1a598" }
-sp-domains = { version = "0.1.0", path = "../../../crates/sp-domains" }
-sp-inherents = { version = "4.0.0-dev", default-features = false, git = "https://github.com/subspace/substrate", rev = "1a7c28721fa77ecce9632ad9ce473f2d3cf1a598" }
->>>>>>> 466d2bf1
 
 [features]
 default = ["std"]
