--- conflicted
+++ resolved
@@ -24,23 +24,16 @@
 use frame_support::traits::{Currency, Get, LockIdentifier, LockableCurrency, WithdrawReasons};
 use frame_support::weights::Weight;
 pub use pallet::*;
-<<<<<<< HEAD
 use sp_domain_tracker::CoreDomainTracker;
-=======
 use sp_domains::bundle_election::{
     verify_bundle_solution_threshold, ReadBundleElectionParamsError,
 };
->>>>>>> 132b8206
 use sp_domains::{
     BundleEquivocationProof, DomainId, ExecutionReceipt, ExecutorPublicKey, FraudProof,
     InvalidTransactionProof, ProofOfElection, SignedOpaqueBundle, StakeWeight,
 };
 use sp_executor_registry::{ExecutorRegistry, OnNewEpoch};
-<<<<<<< HEAD
-use sp_runtime::traits::{Hash, One, Saturating, Zero};
-=======
-use sp_runtime::traits::{BlakeTwo256, One, Saturating, Zero};
->>>>>>> 132b8206
+use sp_runtime::traits::{BlakeTwo256, Hash, One, Saturating, Zero};
 use sp_runtime::Percent;
 use sp_std::collections::btree_map::BTreeMap;
 use sp_std::vec;
@@ -65,11 +58,8 @@
     use frame_support::traits::LockableCurrency;
     use frame_system::pallet_prelude::*;
     use sp_core::H256;
-<<<<<<< HEAD
     use sp_domain_tracker::CoreDomainTracker;
-=======
     use sp_domains::bundle_election::ReadBundleElectionParamsError;
->>>>>>> 132b8206
     use sp_domains::{
         BundleEquivocationProof, DomainId, ExecutionReceipt, ExecutorPublicKey, FraudProof,
         InvalidTransactionCode, InvalidTransactionProof, SignedOpaqueBundle,
