#[cfg(feature = "std")]
use crate::FraudProofExtension;
use crate::{FraudProofVerificationInfoRequest, FraudProofVerificationInfoResponse};
use sp_core::H256;
use sp_domains::DomainId;
#[cfg(feature = "std")]
use sp_externalities::ExternalitiesExt;
use sp_runtime::OpaqueExtrinsic;
use sp_runtime_interface::runtime_interface;
use sp_std::vec::Vec;

/// Domain fraud proof related runtime interface
#[runtime_interface]
pub trait FraudProofRuntimeInterface {
    /// Returns required fraud proof verification information to the runtime through host function.
    fn get_fraud_proof_verification_info(
        &mut self,
        consensus_block_hash: H256,
        fraud_proof_verification_req: FraudProofVerificationInfoRequest,
    ) -> Option<FraudProofVerificationInfoResponse> {
        self.extension::<FraudProofExtension>()
            .expect("No `FraudProofExtension` associated for the current context!")
            .get_fraud_proof_verification_info(consensus_block_hash, fraud_proof_verification_req)
    }

<<<<<<< HEAD
    /// Derive the bundle digest for the given bundle body.
    fn derive_bundle_digest(
        &mut self,
        consensus_block_hash: H256,
        domain_id: DomainId,
        bundle_body: Vec<OpaqueExtrinsic>,
    ) -> Option<H256> {
        self.extension::<FraudProofExtension>()
            .expect("No `FraudProofExtension` associated for the current context!")
            .derive_bundle_digest(consensus_block_hash, domain_id, bundle_body)
=======
    /// Check the execution proof
    fn execution_proof_check(
        &mut self,
        pre_state_root: H256,
        encoded_proof: Vec<u8>,
        verifying_method: &str,
        call_data: &[u8],
        domain_runtime_code: Vec<u8>,
    ) -> Option<Vec<u8>> {
        self.extension::<FraudProofExtension>()
            .expect("No `FraudProofExtension` associated for the current context!")
            .execution_proof_check(
                pre_state_root,
                encoded_proof,
                verifying_method,
                call_data,
                domain_runtime_code,
            )
>>>>>>> 225dbd69
    }
}<|MERGE_RESOLUTION|>--- conflicted
+++ resolved
@@ -23,7 +23,6 @@
             .get_fraud_proof_verification_info(consensus_block_hash, fraud_proof_verification_req)
     }
 
-<<<<<<< HEAD
     /// Derive the bundle digest for the given bundle body.
     fn derive_bundle_digest(
         &mut self,
@@ -34,7 +33,8 @@
         self.extension::<FraudProofExtension>()
             .expect("No `FraudProofExtension` associated for the current context!")
             .derive_bundle_digest(consensus_block_hash, domain_id, bundle_body)
-=======
+    }
+
     /// Check the execution proof
     fn execution_proof_check(
         &mut self,
@@ -53,6 +53,5 @@
                 call_data,
                 domain_runtime_code,
             )
->>>>>>> 225dbd69
     }
 }